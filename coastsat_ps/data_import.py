# Initialisation and Data import functions
# YD, Sep 2020

import os
import datetime
import numpy as np
from osgeo import gdal
from sklearn.externals import joblib

from coastsat_ps.preprocess_tools import create_folder
from coastsat_ps.interactive import transects_from_geojson


#%% Pre-Processing Functions

def initialise_settings(settings):
    ''' Initialise user inputs and output folders '''
    
    
    ############# Additional advanced settings ###############################
        
    
    ### Coregistration
    # Georectified TOA reference image path (in CoastSat.PlanetScope/user_inputs folder)
    settings['georef_im'] = False #'Narrabeen_im_ref.tif', # Possible to provide a reference image filepath for coregistration instead of manually selecting from a popup window
    # Tie point averaged x/y local shift for coregistration
    settings['local_avg'] = True
    # Tie-point grid spacing (pixels)
    settings['grid_size'] = 50
    # Tie-point comparison window size (pixels)
    settings['window_size'] = (100,100)
    # Error filtering level (0-3: lower number less likely to fail but less accurate)
    settings['filter_level'] = 2 #3 often fails, bug?
    # Generic land mask - if False, individual masks extracted (slower but more accurate for large geolocation errors)
    settings['generic_land_mask'] = False
    
    
    ### Shoreline extraction method
    # Water index [NDWI, NmB, RmB, NmG, NmB_Norm, RmB_Norm]
    settings['water_index'] = 'NmB'
    # Shoreline thresholding method ['Otsu', 'Peak Fraction']
    settings['thresholding'] = 'Peak Fraction'
    # Fraction used in custom peak fraction thresholding method
    settings['peak_fraction'] = 0.7
    # Number of bins for threshold histogram plot
    settings['otsu_hist_bins'] = 150
    # Include PS determined faulty pixels in cloud mask
    settings['faulty_pixels'] = True

    
    ### Thin beach width fixes
    # Generic detection region - if False, individual masks extracted (slower but more accurate sl extraction)
    settings['generic_sl_region'] = False # Use False for beach w no sand
    # Tweak to sl mask for thin/non-existant beach width
    settings['thin_beach_fix'] = True


    ### Transect intersection settings
    # Search width adjacent to transect for SL intersections [in metres]
    settings['along_dist'] = 25
    # Group statistics for filtering intersection points in transect search area [in metres]
    settings['max_std'] = 10
    settings['max_range'] = 25
    settings['min_val'] = 0
    settings['min no. intercepts'] = 5 
    
    
    ##########################################################################
    
    # Check filepath is good
<<<<<<< HEAD
    if ' ' in os.getcwd():
        raise Exception('Ensure no whitespace in filepath to CoastSat.PlanetScope folder (gdal error)')
=======
    # For Windows it's ok to have spaces
    # if ' ' in os.getcwd():
    #     raise Exception('Ensure no whitespace in filepath to CoastSat.PlanetScope folder (gdal error)')
>>>>>>> 1652d579
    
    # Ensure GDAL directory exists
    if os.path.isdir(settings['GDAL_location']) == False:
        raise Exception('Ensure GDAL location entered is correct')
        
    # Ensure working directory is coastsat
    if os.getcwd()[-20:] != 'CoastSat.PlanetScope':
        raise Exception('Change working directory to CoastSat.PlanetScope')
    
    # Create output_folders
    settings['outputs_base_folder'] = create_folder(os.path.join(os.getcwd(),'outputs'))
    settings['output_folder'] = create_folder(os.path.join(settings['outputs_base_folder'],settings['site_name']))  # Run directory
    
    settings['toa_out'] = create_folder(os.path.join(settings['output_folder'],'toa_image_data'))
    settings['raw_data'] = create_folder(os.path.join(settings['toa_out'],'raw_data'))
    settings['merge_out_base'] = create_folder(os.path.join(settings['toa_out'],'merged_data'))
    if settings['im_coreg'] == 'Local Coreg':
        settings['merge_out'] = create_folder(os.path.join(settings['merge_out_base'],'local_coreg_merged'))
    elif settings['im_coreg'] == 'Global Coreg':
        settings['merge_out'] = create_folder(os.path.join(settings['merge_out_base'],'global_coreg_merged'))
    elif settings['im_coreg'] == 'Coreg Off':
        settings['merge_out'] = create_folder(os.path.join(settings['merge_out_base'], settings['im_coreg']))
    else:
        raise Exception('Check co-registration setting selection spelling')

    settings['tif_out'] = create_folder(os.path.join(settings['output_folder'],'index tif outputs'))
    settings['index_tif_coreg'] = create_folder(os.path.join(settings['tif_out'], settings['im_coreg']))
    settings['index_tif_out'] = create_folder(os.path.join(settings['index_tif_coreg'], settings['water_index']))
    
    settings['sl_png'] = create_folder(os.path.join(settings['output_folder'],'shoreline outputs'))
    settings['sl_png_coreg'] = create_folder(os.path.join(settings['sl_png'], settings['im_coreg']))
    settings['sl_threshold'] = create_folder(os.path.join(settings['sl_png_coreg'], settings['water_index']))
    settings['sl_thresh_ind'] = create_folder(os.path.join(settings['sl_threshold'], settings['thresholding']))      # shoreline data out folder
    settings['index_png_out'] = create_folder(os.path.join(settings['sl_thresh_ind'], 'Shoreline plots'))

    
    # Create filepaths
    settings['user_input_folder'] = os.path.join(os.getcwd(), 'user_inputs')
    settings['run_input_folder'] = create_folder(os.path.join(settings['output_folder'], 'input_data'))
    
    settings['sl_pkl_file'] = os.path.join(settings['sl_thresh_ind'], settings['site_name'] + '_' + settings['water_index'] + '_' + settings['thresholding'] + '_shorelines.pkl')      # Results out
    settings['sl_geojson_file'] = os.path.join(settings['sl_thresh_ind'], settings['site_name'] + '_' + settings['water_index'] + '_' + settings['thresholding'] + '_shorelines.geojson')
    settings['sl_transect_csv'] = os.path.join(settings['sl_thresh_ind'], settings['site_name'] + '_' + settings['water_index'] + '_' + settings['thresholding'] + '_transect_SL_data.csv')

 
    # Initialise settings
    settings['output_epsg'] = 'EPSG:' + settings['output_epsg']
    settings['pixel_size'] = 3
    settings['min_beach_area_pixels'] = np.ceil(settings['min_beach_area']/settings['pixel_size']**2)
    settings['ref_merge_im_txt'] = os.path.join(settings['run_input_folder'], settings['site_name'] + '_TOA_path.txt')


    # Initialise classifiers [Could use seperate classifiers for coreg and sl extraction?]
    class_path = os.path.join(os.getcwd(),'coastsat_ps', 'classifier', 'models', settings['classifier'])
    land_class_path = os.path.join(os.getcwd(),'coastsat_ps', 'classifier', 'models', settings['classifier'])
    settings['classifier_load'] = joblib.load(class_path)
    settings['land_classifier_load'] = joblib.load(land_class_path)


    # Import transects
    if settings['transects'] != False:
        settings['geojson_file'] = os.path.join(settings['user_input_folder'], settings['transects'])
        settings['transects_load'] = transects_from_geojson(settings['geojson_file'])


    # Update coreg settings 
    if settings['im_coreg'] != 'Coreg Off':
        settings['land_mask'] = os.path.join(settings['run_input_folder'], settings['site_name'] + '_land_mask.tif')
        if settings['im_coreg'] == 'Local Coreg':
            settings['coreg_out'] = create_folder(os.path.join(settings['toa_out'],'local_coreg_data'))
        if settings['im_coreg'] == 'Global Coreg':
            settings['coreg_out'] = create_folder(os.path.join(settings['toa_out'],'global_coreg_data'))

        if settings['georef_im'] != False:
            settings['georef_im_path'] = os.path.join(settings['user_input_folder'], settings['georef_im'])


    # Update water index settings [band 1, band 2, normalised bool]
        # Band list [1 B, 2 G, 3 R, 4 Nir]
    if settings['water_index'] == 'NDWI':
        settings['water_index_list'] = [4, 2, True, '_NDWI_norm.tif']
    elif settings['water_index'] == 'NmG':
        settings['water_index_list'] = [4, 2, False, '_NmG.tif']
    elif settings['water_index'] == 'NmB_Norm':
        settings['water_index_list'] = [4, 1, True, '_NmB_norm.tif']
    elif settings['water_index'] == 'NmB':
        settings['water_index_list'] = [4, 1, False, '_NmB.tif']
    elif settings['water_index'] == 'RmB_Norm':
        settings['water_index_list'] = [4, 3, True, '_RmB_norm.tif']
    elif settings['water_index'] == 'RmB':
        settings['water_index_list'] = [4, 3, False, '_RmB.tif']


    # Create AOI polygon from KML file
    settings['aoi_geojson'] = os.path.join(settings['run_input_folder'], settings['site_name'] + '_aoi.geojson')
    gdal.VectorTranslate(settings['aoi_geojson'], gdal.OpenEx(os.path.join(settings['user_input_folder'], settings['aoi_kml'])), format='GeoJSON')
    

    # Scan downloads folder and map relevent contents
    outputs = {}
    outputs['downloads_map'] = map_downloads(settings)


    # output dictionary as log file
    out_file = os.path.join(settings['sl_thresh_ind'], 'input_settings_log_file.csv')
    with open(out_file, 'w') as f:
        for key in settings.keys():
            f.write("%s, %s\n" % (key, settings[key]))

    return outputs


def map_downloads(settings):
    ''' Scan download folder and create dictionary of data '''
    
    # unpack input dictionary
    folder = settings['downloads_folder']
    
    # Remove .aux.xml filed that can be generated by QGIS
    for file in os.listdir(folder):
        if file.endswith('.aux.xml'):
            os.remove(os.path.join(folder,file))
    
    # initialise output
    map_dict = {}
    count = 0
                    
    # Initialise dictionary structure using file dates
    for file in os.listdir(folder):
        if file.endswith('_AnalyticMS_clip.tif'):
            # get date of file
            year = file[0:4]
            month = file[4:6]
            day = file[6:8]
            date = year + '-' + month + '-' + day
            count = count + 1
                
            # create dictionary for each date
            if date not in map_dict.keys():
                map_dict[date] = {}
                for end in ['_AnalyticMS_clip.tif','_udm2_clip.tif','_udm_clip.tif','_metadata.json','_metadata_clip.xml']:
                    map_dict[date][end] = {
                        'filenames': [],
                        'filepaths':[]}
                    if end == '_AnalyticMS_clip.tif':
                        map_dict[date][end]['timestamp'] = []
                    
    # Fill in dictionary with filepath details
    length = len(os.listdir(folder))
    count_file = 0
    for file in os.listdir(folder):
        count_file = count_file + 1
        print('\rUpdating Dictionary ' +  str(round((count_file/length)*100,2)) +  '%     ', end = '')
        for end in ['_AnalyticMS_clip.tif','_udm2_clip.tif','_udm_clip.tif','_metadata.json','_metadata_clip.xml']:
            if file.endswith(end):
                # get date of file
                year = file[0:4]
                month = file[4:6]
                day = file[6:8]
                date = year + '-' + month + '-' + day
                
                # update dictionary
                map_dict[date][end]['filenames'] = map_dict[date][end]['filenames'] + [file]
                map_dict[date][end]['filepaths'] = map_dict[date][end]['filepaths'] + [os.path.join(folder, file)]
                
                if end == '_AnalyticMS_clip.tif': 
                    # add timestamp
                    hour = file[9:11]
                    minutes = file[11:13]
                    seconds = file[13:15]
                    timestamp = date + ' '+str(hour) +':'+ str(minutes) +':'+str(seconds)
                    timestamp = datetime.datetime.strptime(timestamp,'%Y-%m-%d %H:%M:%S')
                    map_dict[date][end]['timestamp'] = map_dict[date][end]['timestamp'] + [timestamp]
                                            
    print('\n   ',count,'images found over',len(map_dict),'dates')
    
    settings['input_image_count'] = count
    
    return map_dict
<|MERGE_RESOLUTION|>--- conflicted
+++ resolved
@@ -67,15 +67,11 @@
     
     ##########################################################################
     
-    # Check filepath is good
-<<<<<<< HEAD
+    # Check filepath is acceptible for GDAL
+    # Can comment out the following two lines on windows
     if ' ' in os.getcwd():
-        raise Exception('Ensure no whitespace in filepath to CoastSat.PlanetScope folder (gdal error)')
-=======
-    # For Windows it's ok to have spaces
-    # if ' ' in os.getcwd():
-    #     raise Exception('Ensure no whitespace in filepath to CoastSat.PlanetScope folder (gdal error)')
->>>>>>> 1652d579
+        raise Exception('Ensure no whitespace in filepath to CoastSat.PlanetScope folder (causes gdal error on mac as of 10/2020).' +
+                        'Whitespace acceptable for Windows operating system. Comment out Lines 72-74 in data_import')
     
     # Ensure GDAL directory exists
     if os.path.isdir(settings['GDAL_location']) == False:

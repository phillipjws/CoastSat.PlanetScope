# CoastSat for PlanetScope Dove Imagery

# load coastsat modules
from coastsat_ps.data_import import initialise_settings
from coastsat_ps.extract_shoreline import extract_shorelines, compute_intersection
from coastsat_ps.interactive import filter_shorelines                    
from coastsat_ps.preprocess import (data_extract, pre_process, select_ref_image, 
                                    add_ref_features)
from coastsat_ps.postprocess import tidal_correction, ts_plot_single


#%% 0) User Input Settings 

settings = {
    
    ### General Settings ###
    # Site name (for output folder and files) 
    'site_name': 'NARRA',
    # Maximum image cloud cover percentage threshold
    'cloud_threshold': 10, # Default 10
    # Minimum image AOI cover percentage threshold
    'extent_thresh': 80, # Default 80
    # Desired output shoreline epsg
    'output_epsg': '28356',
    
    
    ### Reference files (in "...CoastSat.PlanetScope/user_inputs/") ###
    # Area of interest file (save as .kml file from geojson.io website)
    'aoi_kml': 'NARRA_polygon.kml',
    # Transects in geojson file (ensure same epsg as output_epsg)
    'transects': 'NARRA_transects.geojson', # False
        # If False boolean given, popup window will allow for manual drawing of transects
    # Tide csv file in MSL and UTC 
    'tide_data': 'NARRA_tides.csv',
    # Local folder planet imagery downloads location (provide full folder path)
    'downloads_folder': '.../USER_PLANET_DOWNLOADS_FOLDER',


    ### Processing settings ###
    # Machine learning classifier filename (in "...CoastSat.PlanetScope/classifier/models")
        # A new classifier may be re-trained after step 1.3. Refer "...CoastSat.PlanetScope/classifier/train_new_classifier.py" for instructions. 
    'classifier': 'NN_4classes_PS_NARRA.pkl',
    # Image co-registration choice ['Coreg Off', 'Local Coreg', 'Global Coreg']
    'im_coreg': 'Local Coreg', # refer https://pypi.org/project/arosics/ for details on Local vs Global coreg. Local recommended but slower. 


    ### Advanced settings ###
    # Buffer size around masked cloud pixels [in metres]
    'cloud_buffer': 9, # Default 9 (3 pixels)  
    # Max distance from reference shoreline for valid shoreline [in metres]
    'max_dist_ref': 75, # Default 75
    # Minimum area (m^2) for an object to be labelled as a beach
    'min_beach_area': 150*150, # Default 22500
    # Minimum length for identified contour line to be saved as a shoreline [in metres]
    'min_length_sl': 500, # Default 500 
    # GDAL location setting (Update path to match GDAL path. Update 'coastsat_ps' to chosen environment name. Example provided is for mac)
    'GDAL_location': '/Users/USER_NAME/.conda/envs/coastsat_ps/bin/',
<<<<<<< HEAD
=======
    # for Windows
    # 'GDAL_location': r'C:\ProgramData\Anaconda3\envs\coastsat_ps\Library\bin',
>>>>>>> 1652d579
    
    #### Additional advanced Settings can be found in "...CoastSat.PlanetScope/coastsat_ps/data_import.py"
    
    }


# Import data and updade settings based on user input
outputs = initialise_settings(settings)


#%% 1.1) Pre-processing - TOA conversion and mask extraction

data_extract(settings, outputs)


#%% 1.2) Pre-processing - Select reference image for co-registration

select_ref_image(settings)
  

#%% 1.3) Pre-Processing - image coregistration and scene merging

pre_process(settings, outputs, 
        # del_files_int = True will delete intermediate coregistration files to save space
        del_files_int = True)

# Note "Failed to delete GEOS geom" error message in console during 
    # co-registraion does not impact algorithm. Working on bug fix. 


#%% 2.1) Select georectified/merged image for classification, reference shoreline and transects

add_ref_features(settings)


#%% 2.2) Extract shoreline data
    
# Note that output shoreline .geojson file for use in GIS software is not todally corrected
    
shoreline_data = extract_shorelines(outputs, settings, 
                                    
        # del_index = True will delete water index .tif files once used to save space
        del_index = False, 
        
        # reclassify = True will reclassify images if they have been classified previously
            # useful when running again with a new classifier
            # use False to save time on re-runs with the same classifier to save processing time
        reclassify = False)
 

#%% 3) Manual error detection

    # Option 1:
        # manual_filter & load_csv = False
            # All images pass, creates a csv in the outputs folder
                # "...CoastSat.PlanetScope/outputs/SITE/shoreline outputs/COREG/NmB/Peak Fraction/shoreline_filter.csv"

    # Option 2:
        # manual_filter = True & load_csv = False    
            # popup window to keep or discard images (saves choices as a csv)

    # Option 3:
        # manual_filter = False & load_csv = True
            # loads and applies the csv saved from option 1 or 2
            # This file can be manually updated if desired with a text editor
         
shoreline_data = filter_shorelines(settings,
        manual_filter = True, load_csv = False)


#%% 4) Shoreline transect intersction and csv export

sl_csv = compute_intersection(shoreline_data, settings)


#%% 5) Tidal Correction & filtering

tide_settings = {
    # select beach slope as a generic value, or list of values corresponding to each transect
        # Transect specific beach slope values can be extracted with the CoastSat beach slope tool https://github.com/kvos/CoastSat.slope
    'beach_slope': [0.085, 0.075, 0.08, 0.08, 0.1], #0.1
    
    # Reference elevation contour
    'contour': 0.7,
    # Tidal correction weighting
    'weighting': 1,
    # Offset correction (+ve value corrects sl seaward, ie. increases chainage)
    'offset': 0,
    
    # Date filter (minimum)
    'date_min':'2016-01-01',
    # Date filter (maximum)
    'date_max':'2021-01-01' 
    }

sl_csv_tide = tidal_correction(settings, tide_settings, sl_csv)


#%% 6) Plot transects
    
for transect in settings['transects_load'].keys():
    ts_plot_single(settings, sl_csv_tide, transect, 
                   
        # set savgol = True to plot 15 day moving average shoreline position
        # Requires > 15 day shorleine timeseries range
        savgol = True,
        
        # set x_scale for x-axis labels ['days', 'months', 'years']
        x_scale = 'years')
    
  
#%% Approximate times (for ~1000 downloaded images)
    # 1.1) 20min
    # 1.3) 2.5h coregistration, 35min merge
    # 2.2) 1h classification, 50min shoreline extraction


                
                
            

            
<|MERGE_RESOLUTION|>--- conflicted
+++ resolved
@@ -55,11 +55,8 @@
     'min_length_sl': 500, # Default 500 
     # GDAL location setting (Update path to match GDAL path. Update 'coastsat_ps' to chosen environment name. Example provided is for mac)
     'GDAL_location': '/Users/USER_NAME/.conda/envs/coastsat_ps/bin/',
-<<<<<<< HEAD
-=======
-    # for Windows
-    # 'GDAL_location': r'C:\ProgramData\Anaconda3\envs\coastsat_ps\Library\bin',
->>>>>>> 1652d579
+        # for Windows - Update 'anaconda2' to 'anaconda3' depending on installation version.
+        # 'GDAL_location': r'C:\ProgramData\Anaconda3\envs\coastsat_ps\Library\bin',
     
     #### Additional advanced Settings can be found in "...CoastSat.PlanetScope/coastsat_ps/data_import.py"
     
